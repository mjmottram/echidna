--- conflicted
+++ resolved
@@ -1,10 +1,7 @@
 import numpy
-<<<<<<< HEAD
-=======
 import copy
 import collections
 import time
->>>>>>> 3fb36cf2
 
 from echidna.errors.custom_errors import LimitError, CompatibilityError
 from echidna.limit import summary
@@ -72,11 +69,7 @@
         raise LimitError("Unable to find limit. Max stat: %s, Limit: %s"
                          % (array[-1], limit))
 
-<<<<<<< HEAD
-    def get_limit(self, limit=2.71, stat_zero=None):
-=======
-    def get_limit(self, limit=2.71, stat_zero=0., store_summary=True):
->>>>>>> 3fb36cf2
+    def get_limit(self, limit=2.71, stat_zero=None, store_summary=True):
         """ Get the limit using the signal spectrum.
 
         Args:
@@ -104,9 +97,6 @@
           float: The signal scaling at the limit you are setting.
         """
         par = self._signal.get_fit_config().get_par("rate")
-<<<<<<< HEAD
-        for i, scale in enumerate(par.get_values()):  # Loop signal scales
-=======
         # Check zero signal stat in case its not in self._stats
         self._fitter.remove_signal()
         min_stat = self._fitter.fit()
@@ -122,7 +112,6 @@
                 summaries[par_name].set_sigma(cur_par.get_sigma())
         for i, scale in enumerate(par.get_values()):  # Loop signal scales
             print "signal scale:", scale
->>>>>>> 3fb36cf2
             if not numpy.isclose(scale, 0.):
                 self._signal.scale(scale)
                 self._fitter.set_signal(self._signal, shrink=False)
@@ -132,7 +121,14 @@
             if isinstance(stat, numpy.ndarray):  # Is per-bin array
                 stat = numpy.sum(stat)
             self._stats[i] = stat
-<<<<<<< HEAD
+            if store_summary and \
+                    self._fitter.get_floating_backgrounds() is not None:
+                summary_results = self._fitter.get_minimiser().get_summary()
+                for key in summary_results.keys():
+                    summaries[key].set_best_fit(
+                        summary_results[key]["best_fit"], i)
+                    summaries[key].set_penalty_term(
+                        summary_results[key]["penalty_term"], i)
         if stat_zero:  # If supplied specific stat_zero use this
             min_stat = stat_zero
         else:
@@ -150,28 +146,9 @@
         # Also want to know index of minimum
         self._stats -= min_stat
         min_bin = numpy.argmin(self._stats)
-        try:
-            # Slice from min_bin upwards
-            i_limit = numpy.where(self._stats[min_bin:] > limit)[0][0]
-            return par.get_values()[min_bin+i_limit]
-        except IndexError:
-            raise LimitError("Unable to find limit. Max stat: %s, Limit: %s"
-                             % (self._stats.max(), limit))
-=======
-            if store_summary and \
-                    self._fitter.get_floating_backgrounds() is not None:
-                summary_results = self._fitter.get_minimiser().get_summary()
-                for key in summary_results.keys():
-                    summaries[key].set_best_fit(
-                        summary_results[key]["best_fit"], i)
-                    summaries[key].set_penalty_term(
-                        summary_results[key]["penalty_term"], i)
-        stat = self._stats.min()
-        if stat < min_stat:
-            min_stat = stat
-        self._stats -= min_stat
-        if store_summary and \
-                self._fitter.get_floating_backgrounds() is not None:
+
+        if (store_summary and
+                self._fitter.get_floating_backgrounds() is not None) :
             timestamp = "%.f" % time.time()  # seconds since epoch
             fnames = []
             for name, cur_summary in summaries.iteritems():
@@ -181,64 +158,56 @@
                 store.dump_summary(fname, cur_summary)
                 print "Saved summary of %s to file %s" % (name, fname)
         try:
-            i_limit = numpy.where(self._stats > limit)[0][0]
-            if store_summary and \
-                    self._fitter.get_floating_backgrounds() is not None:
-                log_name = "limit_" + timestamp + ".log"
-                with open(log_name, "w") as fout:
-                    fout.write("===== Limit Summary =====\nLimit found at:\n")
-                    fout.write("Signal Decays: %s\n"
-                               % par.get_values()[i_limit])
-                    j = 0
-                    for name, cur_summary in summaries.iteritems():
-                        fout.write("--- systematic: %s ---\n" % name)
-                        fout.write("Best fit: %s\n"
-                                   % cur_summary.get_best_fit(i_limit))
-                        fout.write("Prior: %s\n"
-                                   % cur_summary.get_prior())
-                        fout.write("Sigma: %s\n"
-                                   % cur_summary.get_sigma())
-                        fout.write("Penalty term: %s\n"
-                                   % cur_summary.get_penalty_term(i_limit))
-                        fout.write("Summary hdf5: %s\n" % fnames[j])
-                        j += 1
-                    fout.write("----------------------------\n")
-                    fout.write("Test statistic: %s\n" % self._stats[i_limit])
-                    fout.write("N.D.F.: 1\n")  # Only fit one dof currently
-                print "Log saved to %s" % log_name
-            return par.get_values()[i_limit]
-        except:
-            i_limit = numpy.where(self._stats == self._stats.max)[0][0]
-            if store_summary and \
-                    self._fitter.get_floating_backgrounds() is not None:
-                log_name = "limit_" + timestamp + ".log"
-                with open(log_name, "w") as fout:
-                    fout.write("===== Limit Summary =====\nLimit not found.\n"
-                               "Values at max test statistic:\n")
-                    fout.write("Signal Decays: %s\n"
-                               % par.get_values()[i_limit])
-                    j = 0
-                    for name, cur_summary in summaries.iteritems():
-                        fout.write("--- systematic: %s ---\n" % name)
-                        fout.write("Best fit: %s\n"
-                                   % cur_summary.get_best_fit(i_limit))
-                        fout.write("Prior: %s\n"
-                                   % cur_summary.get_prior())
-                        fout.write("Sigma: %s\n"
-                                   % cur_summary.get_sigma())
-                        fout.write("Penalty term: %s\n"
-                                   % cur_summary.get_penalty_term(i_limit))
-                        fout.write("Summary hdf5: %s\n" % fnames[j])
-                        j += 1
-                        fout.write("----------------------------\n")
-                    fout.write("Max test statistic: %s\n"
-                               % self._stats[i_limit])
-                    fout.write("N.D.F.: 1\n")  # Only fit one dof currently
-                    fout.write("Requested test statistic limit: %s" % limit)
-            print "Log saved to %s" % log_name
+            # Slice from min_bin upwards
+			log_text = ""
+            i_limit = numpy.where(self._stats[min_bin:] > limit)[0][0]
+			limit = par.get_values()[min_bin+i_limit]
+            log_text.append("\n===== Limit Summary =====\nLimit found at:\n")
+            log_text.append("Signal Decays: %.4g\n" % limit)
+            j = 0
+            for name, cur_summary in summaries.iteritems():
+                log_text.append("--- systematic: %s ---\n" % name)
+                log_text.append("Best fit: %s\n"
+                           % cur_summary.get_best_fit(i_limit))
+                log_text.append("Prior: %s\n"
+                           % cur_summary.get_prior())
+                log_text.append("Sigma: %s\n"
+                           % cur_summary.get_sigma())
+                log_text.append("Penalty term: %s\n"
+                           % cur_summary.get_penalty_term(i_limit))
+                log_text.append("Summary hdf5: %s\n" % fnames[j])
+                j += 1
+            log_text.append("----------------------------\n")
+            log_text.append("Test statistic: %s\n" % self._stats[i_limit])
+            log_text.append("N.D.F.: 1\n")  # Only fit one dof currently
+			self._logger.info("\n%s" % log_text)
+            return limit
+        except IndexError:
+            # Slice from min_bin upwards
+			log_text = ""
+            i_limit = numpy.where(self._stats[min_bin:] > limit)[0][0]
+            log_text.append("\n===== Limit Summary =====\nLimit found at:\n")
+            log_text.append("Signal Decays: %.4g\n" % limit)
+            j = 0
+            for name, cur_summary in summaries.iteritems():
+                log_text.append("--- systematic: %s ---\n" % name)
+                log_text.append("Best fit: %s\n"
+                           % cur_summary.get_best_fit(i_limit))
+                log_text.append("Prior: %s\n"
+                           % cur_summary.get_prior())
+                log_text.append("Sigma: %s\n"
+                           % cur_summary.get_sigma())
+                log_text.append("Penalty term: %s\n"
+                           % cur_summary.get_penalty_term(i_limit))
+                log_text.append("Summary hdf5: %s\n" % fnames[j])
+                j += 1
+            log_text.append("----------------------------\n")
+            log_text.append("Test statistic: %s\n" % self._stats[i_limit])
+            log_text.append("N.D.F.: 1\n")  # Only fit one dof currently
+			self._logger.info("\n%s" % log_text)
             raise LimitError("Unable to find limit. Max stat: %s, Limit: %s"
                              % (self._stats.max, limit))
->>>>>>> 3fb36cf2
+
 
     def get_statistics(self):
         """ Get the test statistics for all signal scalings.
