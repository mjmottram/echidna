--- conflicted
+++ resolved
@@ -167,7 +167,6 @@
         Raises:
           ValueError: If the energy, radius or time is beyond the bin limits.
         """
-<<<<<<< HEAD
         # Check all keys in kwargs are in the config variables and visa versa
         for var in kwargs:
             if var not in self._config.getpars():
@@ -186,78 +185,58 @@
         # Cross fingers the ordering is the same!
         self._data[tuple(bins)] += weight
         
+    def shrink_to_roi(self, lower_limit, upper_limit, dimension):
+        """ Shrink spectrum to a defined Region of Interest (ROI)
+
+        Shrinks spectrum to given ROI and saves ROI parameters.
+
+        Args:
+          lower_limit (float): Lower bound of ROI, along given axis.
+          upper_limit (float): Upper bound of ROI, along given axis.
+          dimension (str): Name of the dimension to shrink.
+        """
+        integral_full = self.sum()  # Save integral of full spectrum
+
+        # Shrink to ROI
+        self.shrink(dimension+"_low"=lower_limit, dimension+"_high"=upper_limit)
+
+        # Calculate efficiency
+        integral_roi = self.sum()  # Integral of spectrum over ROI
+        efficiency = float(integral_roi) / float(integral_full)
+        self._rois[dimension] = {"low": lower_limit, "high": upper_limit,
+                                 "efficiency": efficiency}
+
+    def get_roi(self, dimension):
+        """ Access information about a predefined ROI for a given dimension
+
+        Returns:
+          dict: Dictionary containing parameters defining the ROI, on
+            the given dimension.
+        """
+        return self._rois[dimension]
+
+    def set_style(self, style):
+        """ Sets plotting style.
+
+        Styles should be valid pyplot style strings e.g. "b-", for a
+        blue line, or dictionaries of strings e.g. {"color": "red"}.
+
+        Args:
+          style (string): Pyplot-style plotting style.
+        """
+        self._style = style
+
+    def get_style(self):
+        """
+        Returns:
+          string/dict: :attr:`_style` - pyplot-style plotting style.
+        """
+        return self._style
+
     def project(self, dimension):
         """ Project the histogram along an axis for a given dimension.
         Note that the dimension must be one of the named parameters in
         the SpectraConfig.
-=======
-        if not self._energy_low <= energy < self._energy_high:
-            raise ValueError("Energy out of range")
-        if not self._radial_low <= radius < self._radial_high:
-            raise ValueError("Radius out of range")
-        if not self._time_low <= time < self._time_high:
-            raise ValueError("Time out of range")
-        energy_bin = (energy - self._energy_low) / (self._energy_high - self._energy_low) * self._energy_bins
-        radial_bin = (radius - self._radial_low) / (self._radial_high - self._radial_low) * self._radial_bins
-        time_bin = (time - self._time_low) / (self._time_high - self._time_low) * self._time_bins
-        self._data[energy_bin, radial_bin, time_bin] += weight
-
-    def shrink_to_roi(self, lower_limit, upper_limit, axis):
-        """ Shrink spectrum to a defined Region of Interest (ROI)
-
-        Shrinks spectrum to given ROI and saves ROI parameters.
-
-        Args:
-          lower_limit (float): Lower bound of ROI, along given axis.
-          upper_limit (float): Upper bound of ROI, along given axis.
-          axis (int): Axis along which to define ROI.
-        """
-        integral_full = self.sum()  # Save integral of full spectrum
-
-        # Shrink to ROI
-        if axis == 0:
-            self.shrink(energy_low=lower_limit, energy_high=upper_limit)
-        elif axis == 1:
-            self.shrink(radial_low=lower_limit, radial_high=upper_limit)
-        elif axis == 2:
-            self.shrink(time_low=lower_limit, time_high=upper_limit)
-
-        # Calculate efficiency
-        integral_roi = self.sum()  # Integral of spectrum over ROI
-        efficiency = float(integral_roi) / float(integral_full)
-        self._rois[axis] = {"low": lower_limit, "high": upper_limit,
-                            "efficiency": efficiency}
-
-    def get_roi(self, axis):
-        """ Access information about a predefined ROI on a given axis
-
-        Returns:
-          dict: Dictionary containing parameters defining the ROI, on
-            the given axis.
-        """
-        return self._rois[axis]
-
-    def set_style(self, style):
-        """ Sets plotting style.
-
-        Styles should be valid pyplot style strings e.g. "b-", for a
-        blue line, or dictionaries of strings e.g. {"color": "red"}.
-
-        Args:
-          style (string): Pyplot-style plotting style.
-        """
-        self._style = style
-
-    def get_style(self):
-        """
-        Returns:
-          string/dict: :attr:`_style` - pyplot-style plotting style.
-        """
-        return self._style
-
-    def project(self, axis):
-        """ Project the histogram along an `axis`.
->>>>>>> 724af684
 
         Args:
           dimension (str): parameter to project onto
@@ -367,8 +346,7 @@
         # Internal bookeeping complete, now slice the data
         self._data = self._data[slices]
 
-    def cut(self, energy_low=None, energy_high=None, radial_low=None,
-            radial_high=None, time_low=None, time_high=None):
+    def cut(self, **kwargs):
         """ Similar to :meth:`shrink`, but updates scaling information.
 
         If a spectrum is cut using :meth:`shrink`, subsequent calls to
@@ -382,16 +360,12 @@
         new *full* spectrum.
 
         Args:
-          energy_low (float, optional): New low bound of the energy.
-          energy_low (float, optional): New high bound of the energy.
-          radial_low (float, optional): New low bound of the radius.
-          radial_low (float, optional): New high bound of the radius.
-          time_low (float, optional): New low bound of the time.
-          time_low (float, optional): New high bound of the time.
+          \**kwargs (float): Named parameters to slice on; note that these 
+            must be of the form [name]_low or [name]_high where [name] 
+            is a dimension present in the SpectraConfig.
         """
         initial_count = self.sum()  # Store initial count
-        self.shrink(energy_low, energy_high, radial_low, radial_high,
-                    time_low, time_high)
+        self.shrink(**kwargs)
         new_count = self.sum()
         reduction_factor = float(new_count) / float(initial_count)
         # This reduction factor tells us how much the number of detected events
@@ -406,7 +380,6 @@
         Args:
           spectrum (:class:`core.spectra`): Spectrum to add.
         """
-<<<<<<< HEAD
         for v in self._config.getpars():
             if v not in spectrum.get_config().getpars():
                 raise IndexError("%s not present in new spectrum" % v)
@@ -420,32 +393,6 @@
                 raise ValueError("Lower %s bounds in spectra are not equal." % v)
             if self._config.getpar(v).bins != spctrum.get_config().getpar(v).bins:
                 raise ValueError("Number of %s bins in spectra are not equal." % v)
-=======
-        if not numpy.allclose(self._energy_low, spectrum._energy_low):
-            raise ValueError("Lower energy bounds in spectra are not equal.")
-        if not numpy.allclose(self._energy_high, spectrum._energy_high):
-            raise ValueError("Upper energy bounds in spectra are not equal.")
-        if not numpy.allclose(self._energy_bins, spectrum._energy_bins):
-            raise ValueError("Number of energy bins in spectra are not equal.")
-        if not numpy.allclose(self._energy_width, spectrum._energy_width):
-            raise ValueError("Width of energy bins in spectra are not equal.")
-        if not numpy.allclose(self._radial_low, spectrum._radial_low):
-            raise ValueError("Lower radial bounds in spectra are not equal.")
-        if not numpy.allclose(self._radial_high, spectrum._radial_high):
-            raise ValueError("Upper radial bounds in spectra are not equal.")
-        if not numpy.allclose(self._radial_bins, spectrum._radial_bins):
-            raise ValueError("Number of radial bins in spectra are not equal.")
-        if not numpy.allclose(self._radial_width, spectrum._radial_width):
-            raise ValueError("Width of radial bins in spectra are not equal.")
-        if not numpy.allclose(self._time_low, spectrum._time_low):
-            raise ValueError("Lower time bounds in spectra are not equal.")
-        if not numpy.allclose(self._time_high, spectrum._time_high):
-            raise ValueError("Upper time bounds in spectra are not equal.")
-        if not numpy.allclose(self._time_bins, spectrum._time_bins):
-            raise ValueError("Number of time bins in spectra are not equal.")
-        if not numpy.allclose(self._time_width, spectrum._time_width):
-            raise ValueError("Width of time bins in spectra are not equal.")
->>>>>>> 724af684
         self._data += spectrum._data
         self._raw_events += spectrum._raw_events
         self._num_decays += spectrum._num_decays
@@ -479,23 +426,10 @@
         flattened = [l for p in compression_pairs for l in p]
         self._data = self._data.reshape(flattened)
         for i in range(len(new_bins)):
-<<<<<<< HEAD
             self._data = self._data.sum(-1*(i+1))
-=======
-            self._data = self._data.sum(-1*(i+1))
-        self._energy_bins = new_bins[0]
-        self._radial_bins = new_bins[1]
-        self._time_bins = new_bins[2]
-        self.calc_widths()
-
-    def calc_widths(self):
-        """ Recalculates bin widths
-        """
-        self._energy_width = (self._energy_high - self._energy_low) / self._energy_bins
-        self._radial_width = (self._radial_high - self._radial_low) / self._radial_bins
-        self._time_width = (self._time_high - self._time_low) / self._time_bins
 
     def copy(self, name=None):
+        # why not just to new_spectra = copy.copy(spectra)?
         """ Copies the current spectra and returns a new identical one.
 
         Args:
@@ -506,23 +440,13 @@
           :class:`echidna.core.spectra.Spectra` object which is identical to
             the current spectra apart from possibly its name.
         """
+        # What about style and raw_events?
         if not name:
             name = self._name
-        new_spectrum = Spectra(name, 0.)
-        new_spectrum._energy_low = self._energy_low
-        new_spectrum._energy_high = self._energy_high
-        new_spectrum._energy_bins = self._energy_bins
-        new_spectrum._radial_low = self._radial_low
-        new_spectrum._radial_high = self._radial_high
-        new_spectrum._radial_bins = self._radial_bins
-        new_spectrum._time_low = self._time_low
-        new_spectrum._time_high = self._time_high
-        new_spectrum._time_bins = self._time_bins
-        new_spectrum.calc_widths()
+        new_spectrum = Spectra(name, 0., self._config)
         new_spectrum._data = numpy.zeros(shape=numpy.shape(self._data),
                                          dtype=float)
         new_spectrum.add(self)
         new_spectrum._style = self._style
         new_spectrum._rois = self._rois
-        return new_spectrum
->>>>>>> 724af684
+        return new_spectrum