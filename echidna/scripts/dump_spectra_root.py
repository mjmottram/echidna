""" Example script to create spectrum objects from rat_ds root files
  and store in hdf5 format.

This script:
  * Reads in rat_ds root file of background / signal isotope
  * Creates and fills spectra objects with mc and reconstructed information
  * Plots Energy, radius and time dimensions of spectra object
  * Saves spectra objects to file in hdf5 format

Examples:
  To read rat_ds root file "example.root"::

    $ python dump_spectra_ntuple.py /path/to/config.yml /path/to/example.root

  This will create the smeared hdf5 file ``./example.hdf5``.
  To specify a save directory, include a -s flag followed by path to
  the required save destination.
"""
import argparse
import csv
import echidna.output.store as store
<<<<<<< HEAD
import echidna.core.spectra as spectra
import echidna.core.dsextract as dsextract
=======
from echidna.core.config import SpectraConfig
>>>>>>> 87c89af4
import echidna.core.fill_spectrum as fill_spectrum
import echidna.output.plot as plot


def read_and_dump_root(fname, config_path, spectrum_name, save_path, bipo,
                       fv_radius, outer_radius):
    """ Creates both mc and reco spectra from ROOT files, dumping the
    results as a spectrum object in a hdf5 file

    Args:
      fname (str): The file to be evaluated
      config_path (str): Path to the config file
      spectrum_name (str): Name to be applied to the spectrum
      save_path (str): Path to a directory where the hdf5 files will be dumped
      bipo (bool): Apply Bi*Po* cuts when extracting data if True.
      fv_radius (float): Cut events outside the fiducial volume of this radius.
      outer_radius (float): Used for calculating the radial3 parameter.
        See :class:`echidna.core.dsextract` for details.
    """
<<<<<<< HEAD
    config = spectra.SpectraConfig.load_from_file(config_path)

    if fv_radius:
        dim_types = set()
        for parameter in config.get_pars():
            dim_type.add(config.get_dim_type())
        if len(dim_types) != 1:
            raise Exception("Unable to apply a FV cut with a mix of reco/mc parameters")
        if dim_type[0] == "reco":
            cut_list = [dsextract.root_cut_reco_radius(fv_radius)]
        elif dim_type[0] == "mc":
            cut_list = [dsextract.root_cut_mc_radius(fv_radius)]
        else:
            raise Exception("Unknown dimenstion type %s" % dim_type[0])
    else:
        cut_list = []

=======
    config = SpectraConfig.load_from_file(config_path)
>>>>>>> 87c89af4
    if outer_radius:
        if "radial3" not in config.get_dims():
            raise ValueError("Outer radius passed as an command line arg "
                             "but no radial3 in the config file.")
        spectrum = fill_spectrum.fill_from_root(
            fname, spectrum_name="%s" % (spectrum_name), config=config,
            bipo=bipo, cuts=cut_list, outer_radius=outer_radius)
    else:
        spectrum = fill_spectrum.fill_from_root(
            fname, spectrum_name="%s" % (spectrum_name), config=config,
            bipo=bipo, cuts=cut_list)

    # Plot
    plot_spectrum(spectrum, config)
    # Dump to file
    store.dump("%s/%s.hdf5" % (save_path, spectrum_name), spectrum)


def plot_spectrum(spec, config):
    """ Plot spectra for each of the spectrum dimensions (e.g. energy)

    Args:
      Spec (:class:`echidna.core.spectra.Spectra`): Spectrum object to
        be plotted
      config (:class:`SpectraConfig`): configuration object
    """
    for v in config.getpars():
        plot.plot_projection(spec, v)


def read_tab_delim_file(fname):
    """ Read file paths from text file

    Args:
      fname (str): Name of file to be read.

    Returns:
      list: List of file paths read from file
    """
    file_paths = []
    with open(fname, 'r') as f:
        # next(f) # skip headings
        reader = csv.reader(f, delimiter='\t')
        for path in reader:
            file_paths.append(path)
    return file_paths


if __name__ == "__main__":
    parser = argparse.ArgumentParser()
    parser.add_argument("-r", "--read_text_file", type=str,
                        help="Pass path to list .txt of file paths")
    parser.add_argument("-s", "--save_path", type=str, default="./",
                        help="Enter destination path for .hdf5 spectra files.")
    parser.add_argument("-c", "--config", type=str,
                        help="Path to config file")
    parser.add_argument("-f", "--fname", type=str,
                        help="Path to root file to be read.")
    parser.add_argument("--bipo", dest="bipo", action="store_true",
                        help="Apply bipo cut")
    parser.add_argument("--no-bipo", dest="bipo", action="store_false",
                        help="Don't apply bipo cut")
    parser.add_argument("-v", "--fv_radius", type=float,
                        help="Radius for fiducial volume cut", default=None)
    parser.add_argument("-o", "--outer_radius", type=float,
                        help="Outer radius for filling spectra with the"
                        "parameter radial3.", default=None)
    parser.set_defaults(bipo=False)
    args = parser.parse_args()

    if args.read_text_file:  # If passed text file: read, format and dump
        path_list = read_tab_delim_file(args.read_text_file)
        for fname in path_list:
            spectrum_name = fname[fname.rfind('/', 0, -1)+1:]
            read_and_dump_root(fname, args.config, spectrum_name,
                               args.save_path, args.bipo, args.fv_radius,
                               args.outer_radius)
    else:  # If args passed directly, deal with them
        fname = args.fname
        spectrum_name = fname[fname.rfind('/', 0, -1)+1:]
        read_and_dump_root(fname, args.config, spectrum_name,
                           args.save_path, args.bipo, args.fv_radius,
                           args.outer_radius)<|MERGE_RESOLUTION|>--- conflicted
+++ resolved
@@ -19,12 +19,8 @@
 import argparse
 import csv
 import echidna.output.store as store
-<<<<<<< HEAD
-import echidna.core.spectra as spectra
 import echidna.core.dsextract as dsextract
-=======
 from echidna.core.config import SpectraConfig
->>>>>>> 87c89af4
 import echidna.core.fill_spectrum as fill_spectrum
 import echidna.output.plot as plot
 
@@ -44,8 +40,7 @@
       outer_radius (float): Used for calculating the radial3 parameter.
         See :class:`echidna.core.dsextract` for details.
     """
-<<<<<<< HEAD
-    config = spectra.SpectraConfig.load_from_file(config_path)
+    config = SpectraConfig.load_from_file(config_path)
 
     if fv_radius:
         dim_types = set()
@@ -62,9 +57,6 @@
     else:
         cut_list = []
 
-=======
-    config = SpectraConfig.load_from_file(config_path)
->>>>>>> 87c89af4
     if outer_radius:
         if "radial3" not in config.get_dims():
             raise ValueError("Outer radius passed as an command line arg "
