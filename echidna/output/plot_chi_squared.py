--- conflicted
+++ resolved
@@ -24,10 +24,6 @@
     """
     figure = pylab.figure()
     axis = figure.add_subplot(1, 1, 1)
-<<<<<<< HEAD
-    x = signal_config._chi_squareds[2]
-    y_1 = signal_config._chi_squareds[0]
-=======
     effective_masses = numpy.zeros(shape=(signal_config._chi_squareds[2].shape))
     te130_coverter = decay.DBIsotope("Te130", 0.003, 129.906229, 127.6, 0.3408, 3.69e-14, 4.03, 1.269)
     n_atoms = te130_converter.get_n_atoms()
@@ -35,10 +31,12 @@
         effective_mass = decay.counts_to_mass(count, n_atoms)
         effective_masses[i_bin] = effective_mass
     x = effective_masses
->>>>>>> d01bbfa1
+    x = signal_config._chi_squareds[2]
+    y_1 = signal_config._chi_squareds[0]
     pylab.xlabel("Signal counts")
     pylab.ylabel(r"$\chi^{2}$")
     if kwargs.get("penalty") is not None:
+        y_1 = signal_config._chi_squareds[0]
         y_2 = kwargs.get("penalty")._chi_squareds[0]
         axis.plot(x, y_1, "bo-", label="no penalty term")
         axis.plot(x, y_2, "ro-", label="penalty term")  # lines and dots
